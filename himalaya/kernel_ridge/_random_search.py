import warnings
import numbers

from sklearn.model_selection import check_cv

from ..backend import get_backend
from ..progress_bar import bar
from ..scoring import l2_neg_loss
from ..validation import check_random_state


def solve_multiple_kernel_ridge_random_search(
        Ks, Y, n_iter=100, concentration=[0.1, 1.0], alphas=1.0,
        score_func=l2_neg_loss, cv=5, return_weights=None, Xs=None,
        local_alpha=True, jitter_alphas=False, random_state=None,
        n_targets_batch=None, n_targets_batch_refit=None, n_alphas_batch=None,
<<<<<<< HEAD
        progress_bar=True, Ks_in_cpu=False, conservative=False, return_alphas=False):
=======
        progress_bar=True, Ks_in_cpu=False, conservative=False, Y_in_cpu=False,
        diagonalize_method="eigh"):
>>>>>>> e79ff256
    """Solve multiple kernel ridge regression using random search.

    Parameters
    ----------
    Ks : array of shape (n_kernels, n_samples, n_samples)
        Input kernels.
    Y : array of shape (n_samples, n_targets)
        Target data.
    n_iter : int, or array of shape (n_iter, n_kernels)
        Number of kernel weights combination to search.
        If an array is given, the solver uses it as the list of kernel weights
        to try, instead of sampling from a Dirichlet distribution.
    concentration : float, or list of float
        Concentration parameters of the Dirichlet distribution.
        If a list, iteratively cycle through the list.
        Not used if n_iter is an array.
    alphas : float or array of shape (n_alphas, )
        Range of ridge regularization parameter.
    score_func : callable
        Function used to compute the score of predictions versus Y.
    cv : int or scikit-learn splitter
        Cross-validation splitter. If an int, KFold is used.
    return_weights : None, 'primal', or 'dual'
        Whether to refit on the entire dataset and return the weights.
    Xs : array of shape (n_kernels, n_samples, n_features) or None
        Necessary if return_weights == 'primal'.
    local_alpha : bool
        If True, alphas are selected per target, else shared over all targets.
    jitter_alphas : bool
        If True, alphas range is slightly jittered for each gamma.
    random_state : int, or None
        Random generator seed. Use an int for deterministic search.
    n_targets_batch : int or None
        Size of the batch for over targets during cross-validation.
        Used for memory reasons. If None, uses all n_targets at once.
    n_targets_batch_refit : int or None
        Size of the batch for over targets during refit.
        Used for memory reasons. If None, uses all n_targets at once.
    n_alphas_batch : int or None
        Size of the batch for over alphas. Used for memory reasons.
        If None, uses all n_alphas at once.
    progress_bar : bool
        If True, display a progress bar over gammas.
    Ks_in_cpu : bool
        If True, keep Ks in CPU memory to limit GPU memory (slower).
        This feature is not available through the scikit-learn API.
    conservative : bool
        If True, when selecting the hyperparameter alpha, take the largest one
        that is less than one standard deviation away from the best.
        If False, take the best.
    Y_in_cpu : bool
        If True, keep the target values ``Y`` in CPU memory (slower).
    diagonalize_method : str in {"eigh", "svd"}
        Method used to diagonalize the kernel.

    Returns
    -------
    deltas : array of shape (n_kernels, n_targets)
        Best log kernel weights for each target.
    refit_weights : array or None
        Refit regression weights on the entire dataset, using selected best
        hyperparameters. Refit weights are always stored on CPU memory.
        If return_weights == 'primal', shape is (n_features, n_targets),
        if return_weights == 'dual', shape is (n_samples, n_targets),
        else, None.
    cv_scores : array of shape (n_iter, n_targets)
        Cross-validation scores per iteration, averaged over splits, for the
        best alpha. Cross-validation scores will always be on CPU memory.
    """
    backend = get_backend()
    if isinstance(n_iter, int):
        gammas = generate_dirichlet_samples(n_samples=n_iter,
                                            n_kernels=len(Ks),
                                            concentration=concentration,
                                            random_state=random_state)
    elif n_iter.ndim == 2:
        gammas = n_iter
        assert gammas.shape[1] == Ks.shape[0]
    else:
        raise ValueError("Unknown parameter n_iter=%r." % (n_iter, ))

    if isinstance(alphas, numbers.Number) or alphas.ndim == 0:
        alphas = backend.ones_like(Y, shape=(1, )) * alphas

    dtype = Ks.dtype
    gammas = backend.asarray(gammas, dtype=dtype)
    device = getattr(gammas, "device", None)
    gammas, alphas, Xs = backend.check_arrays(gammas, alphas, Xs)
    Y = backend.asarray(Y, dtype=dtype, device="cpu" if Y_in_cpu else device)
    Ks = backend.asarray(Ks, dtype=dtype,
                         device="cpu" if Ks_in_cpu else device)

    n_samples, n_targets = Y.shape
    if n_targets_batch is None:
        n_targets_batch = n_targets
    if n_targets_batch_refit is None:
        n_targets_batch_refit = n_targets_batch
    if n_alphas_batch is None:
        n_alphas_batch = len(alphas)

    cv = check_cv(cv)
    n_splits = cv.get_n_splits()
    n_kernels = len(Ks)
    for train, val in cv.split(Y):
        if len(val) == 0 or len(train) == 0:
            raise ValueError("Empty train or validation set. "
                             "Check that `cv` is correctly defined.")

    if jitter_alphas:
        random_generator = check_random_state(random_state)
        given_alphas = backend.copy(alphas)

    best_gammas = backend.full_like(gammas, fill_value=1.0 / n_kernels,
                                    shape=(n_kernels, n_targets))
    best_alphas = backend.ones_like(gammas, shape=n_targets)
    cv_scores = backend.zeros_like(gammas, shape=(len(gammas), n_targets),
                                   device="cpu")
    current_best_scores = backend.full_like(gammas, fill_value=-backend.inf,
                                            shape=n_targets)

    # initialize refit ridge weights
    if return_weights == 'primal':
        if Xs is None:
            raise ValueError("Xs is needed to compute the primal weights.")
        n_features = sum(X.shape[1] for X in Xs)
        refit_weights = backend.zeros_like(gammas,
                                           shape=(n_features, n_targets),
                                           device="cpu")

    elif return_weights == 'dual':
        refit_weights = backend.zeros_like(gammas,
                                           shape=(n_samples, n_targets),
                                           device="cpu")
    elif return_weights is None:
        refit_weights = None
    else:
        raise ValueError("Unknown parameter return_weights=%r." %
                         (return_weights, ))

    for ii, gamma in enumerate(
            bar(gammas, '%d random sampling with cv' % len(gammas),
                use_it=progress_bar)):

        if Ks_in_cpu:
            K = (backend.to_cpu(gamma[:, None, None]) * Ks).sum(0)
            K = backend.to_gpu(K, device=device)
        else:
            K = (gamma[:, None, None] * Ks).sum(0)

        if jitter_alphas:
            noise = backend.asarray_like(random_generator.rand(), alphas)
            alphas = given_alphas * (10 ** (noise - 0.5))

        scores = backend.zeros_like(gammas,
                                    shape=(n_splits, len(alphas), n_targets))
        for jj, (train, test) in enumerate(cv.split(K)):
            train = backend.to_gpu(train, device=device)
            test = backend.to_gpu(test, device=device)

            for matrix, alpha_batch in _decompose_kernel_ridge(
                    Ktrain=K[train[:, None], train], alphas=alphas,
                    Ktest=K[test[:, None], train], negative_eigenvalues="nan",
                    n_alphas_batch=n_alphas_batch, method=diagonalize_method):
                # n_alphas_batch, n_samples_test, n_samples_train = \
                # matrix.shape

                for start in range(0, n_targets, n_targets_batch):
                    batch = slice(start, start + n_targets_batch)
                    Y_batch = backend.to_gpu(Y[:, batch], device=device)

                    predictions = backend.matmul(matrix, Y_batch[train])
                    # n_alphas_batch, n_samples_test, n_targets_batch = \
                    # predictions.shape

                    with warnings.catch_warnings():
                        warnings.filterwarnings("ignore", category=UserWarning)
                        scores[jj, alpha_batch, batch] = score_func(
                            Y_batch[test], predictions)
                        # n_alphas_batch, n_targets_batch = score.shape

                # make small alphas impossible to select
                too_small_alphas = backend.isnan(matrix[:, 0, 0])
                scores[jj, alpha_batch, :][too_small_alphas] = -1e5

                del matrix, predictions
            del train, test

        # select best alphas
        alphas_argmax, cv_scores_ii = _select_best_alphas(
            scores, alphas, local_alpha, conservative)
        cv_scores[ii, :] = backend.to_cpu(cv_scores_ii)

        # update best_gammas and best_alphas
        mask = cv_scores_ii > current_best_scores
        current_best_scores[mask] = cv_scores_ii[mask]
        best_gammas[:, mask] = gamma[:, None]
        best_alphas[mask] = alphas[alphas_argmax[mask]]

        # compute primal or dual weights on the entire dataset (nocv)
        if return_weights is not None:
            update_indices = backend.flatnonzero(mask)
            if Y_in_cpu:
                update_indices = backend.to_cpu(update_indices)
            if len(update_indices) > 0:

                # refit weights only for alphas used by at least one target
                used_alphas = backend.unique(best_alphas[mask])
                dual_weights = backend.zeros_like(
                    K, shape=(n_samples, len(update_indices)), device="cpu")
                for matrix, alpha_batch in _decompose_kernel_ridge(
                        K, used_alphas, Ktest=None,
                        negative_eigenvalues="zeros",
                        n_alphas_batch=min(len(used_alphas), n_alphas_batch),
                        method=diagonalize_method):

                    for start in range(0, len(update_indices),
                                       n_targets_batch_refit):
                        batch = slice(start, start + n_targets_batch_refit)

                        weights = backend.matmul(
                            matrix,
                            backend.to_gpu(Y[:, update_indices[batch]],
                                           device=device))
                        # used_n_alphas_batch, n_samples, n_targets_batch = \
                        # weights.shape

                        # select alphas corresponding to best cv_score
                        alphas_indices = backend.searchsorted(
                            used_alphas, best_alphas[mask][batch])
                        # mask targets whose selected alphas are outside the
                        # alpha batch
                        mask2 = backend.isin(
                            alphas_indices,
                            backend.arange(len(used_alphas))[alpha_batch])
                        # get indices in alpha_batch
                        alphas_indices = backend.searchsorted(
                            backend.arange(len(used_alphas))[alpha_batch],
                            alphas_indices[mask2])
                        # update corresponding weights
                        tmp = weights[alphas_indices, :,
                                      backend.arange(weights.shape[2])[mask2]]
                        dual_weights[:, batch][:, backend.to_cpu(mask2)] = \
                            backend.to_cpu(tmp).T
                        del weights, alphas_indices, mask2
                    del matrix

                if return_weights == 'primal':
                    # multiply by g and not np.sqrt(g), as we then want to use
                    # the primal weights on the unscaled features Xs, and not
                    # on the scaled features (np.sqrt(g) * Xs)
                    X = backend.concatenate([t * g for t, g in zip(Xs, gamma)],
                                            1)
                    primal_weights = backend.to_cpu(X.T) @ dual_weights
                    refit_weights[:, backend.to_cpu(mask)] = primal_weights
                    del X, primal_weights

                elif return_weights == 'dual':
                    refit_weights[:, backend.to_cpu(mask)] = dual_weights

                del dual_weights
            del update_indices
        del K, mask

    deltas = backend.log(best_gammas / best_alphas[None, :])
    if return_weights == 'dual':
        refit_weights *= backend.to_cpu(best_alphas)
    if return_alphas:
     return deltas, refit_weights, cv_scores, best_alphas
    else:
        return deltas, refit_weights, cv_scores


def _select_best_alphas(scores, alphas, local_alpha, conservative):
    """Helper to select the best alphas

    Parameters
    ----------
    scores : array of shape (n_splits, n_alphas, n_targets)
        Cross validation scores.
    alphas :array of shape (n_alphas, )
        Regularization parameters.
    local_alpha : bool
        If True, alphas are selected per target, else shared over all targets.
    conservative : bool
        If True, when selecting the hyperparameter alpha, take the largest one
        that is less than one standard deviation away from the best.
        If False, take the best.

    Returns
    -------
    alphas_argmax : array of shape (n_targets, )
        Indices of the best alphas.
    best_scores_mean : arrya of shape (n_targets, )
        Scores, averaged over splits, and maximized over alphas.
    """
    backend = get_backend()

    # average scores over splits
    scores_mean = backend.mean_float64(scores, axis=0)
    # add epsilon slope to select larger alphas if scores are equal
    scores_mean += (backend.log(alphas) * 1e-10)[:, None]

    # compute the max over alphas
    axis = 0
    if local_alpha:
        alphas_argmax = backend.argmax(scores_mean, axis)

        if conservative:
            # take a conservative alpha, the largest that beats the best
            # score minus one standard deviation
            scores_std = scores.std(0)
            to_beat = backend.apply_argmax(scores_mean - scores_std,
                                           alphas_argmax, axis)
            does_beat = backend.asarray(scores_mean > to_beat, dtype="float32")
            # add bias toward large alphas (scaled to be << 1)
            does_beat += backend.log(alphas)[:, None] * 1e-4
            alphas_argmax = backend.argmax(does_beat, axis)
    else:
        if conservative:
            raise NotImplementedError()
        else:
            alphas_argmax = backend.argmax(scores_mean.mean(1))
            alphas_argmax = backend.full_like(alphas,
                                              shape=scores_mean.shape[1],
                                              dtype=backend.int32,
                                              fill_value=alphas_argmax)
    best_scores_mean = backend.apply_argmax(scores_mean, alphas_argmax, axis)

    return alphas_argmax, best_scores_mean


def generate_dirichlet_samples(n_samples, n_kernels, concentration=[.1, 1.],
                               random_state=None):
    """Generate samples from a Dirichlet distribution.

    Parameters
    ----------
    n_samples : int
        Number of samples to generate.
    n_kernels : int
        Number of dimension of the distribution.
    concentration : float, or list of float
        Concentration parameters of the Dirichlet distribution.
        A value of 1 corresponds to uniform sampling over the simplex.
        A value of infinity corresponds to equal weights.
        If a list, samples cycle through the list.
    random_state : int, or None
        Random generator seed. Use an int for deterministic samples.

    Returns
    -------
    gammas : array of shape (n_samples, n_kernels)
        Dirichlet samples.
    """
    import numpy as np
    random_generator = check_random_state(random_state)

    concentration = np.atleast_1d(concentration)
    n_concentrations = len(concentration)
    n_samples_per_concentration = int(
        np.ceil(n_samples / float(n_concentrations)))

    # generate the gammas
    gammas = []
    for conc in concentration:
        if conc == np.inf:
            gamma = np.full(n_kernels, fill_value=1. / n_kernels)[None]
            gamma = np.tile(gamma, (n_samples_per_concentration, 1))
        else:
            gamma = random_generator.dirichlet([conc] * n_kernels,
                                               n_samples_per_concentration)
        gammas.append(gamma)
    gammas = np.vstack(gammas)

    # reorder the gammas to alternate between concentrations:
    # [a0, a1, a2, a0, a1, a2] instead of [a0, a0, a1, a1, a2, a2]
    gammas = gammas.reshape(n_concentrations, n_samples_per_concentration,
                            n_kernels)
    gammas = np.swapaxes(gammas, 0, 1)
    gammas = gammas.reshape(n_concentrations * n_samples_per_concentration,
                            n_kernels)

    # remove extra gammas
    gammas = gammas[:n_samples]

    # cast to current backend
    backend = get_backend()
    gammas = backend.asarray(gammas)

    return gammas


def _decompose_kernel_ridge(Ktrain, alphas, Ktest=None, n_alphas_batch=None,
                            method="eigh", negative_eigenvalues="zeros"):
    """Precompute resolution matrices for kernel ridge predictions.

    To compute the prediction::

        Ytest_hat = Ktest @ (Ktrain + alphas * Id)^-1 @ Ytrain

    this function precomputes::

        matrices = Ktest @ (Ktrain + alphas * Id)^-1

    or just::

        matrices = (Ktrain + alphas * Id)^-1

    if Ktest is None.

    Parameters
    ----------
    Ktrain : array of shape (n_samples_train, n_samples_train)
        Training kernel for one feature space.
    alphas : float, or array of shape (n_alphas, )
        Range of ridge regularization parameter.
    Ktest : array of shape (n_samples_test, n_samples_train)
        Testing kernel for one feature space.
    n_alphas_batch : int or None
        If not None, returns a generator over batches of alphas.
    method : str in {"eigh", "svd"}
        Method used to diagonalize the kernel.
    negative_eigenvalues : str in {"nan", "error", "zeros"}
        If the decomposition leads to negative eigenvalues (wrongly emerging
        from float32 errors):
            - "error" raises an error.
            - "zeros" remplaces them with zeros.
            - "nan" returns nans if the regularization does not compensate
                twice the smallest negative value, else it ignores the problem.

    Returns
    -------
    matrices : array of shape (n_alphas, n_samples_train, n_samples_train) or \
        (n_alphas, n_samples_test, n_samples_train) if Ktest is not None
        Precomputed resolution matrices.
    alpha_batch : slice
        Slice of the batch of alphas.
    """
    backend = get_backend()

    use_alpha_batch = n_alphas_batch is not None
    if n_alphas_batch is None:
        n_alphas_batch = len(alphas)

    if method == "eigh":
        # diagonalization: K = V @ np.diag(eigenvalues) @ V.T
        eigenvalues, V = backend.eigh(Ktrain)
        # match SVD notations: K = U @ np.diag(eigenvalues) @ Vt
        U = V
        Vt = V.T
    elif method == "svd":
        # SVD: K = U @ np.diag(eigenvalues) @ Vt
        U, eigenvalues, Vt = backend.svd(Ktrain)
    else:
        raise ValueError("Unknown method=%r." % (method, ))

    if Ktest is not None:
        Ktest_V = backend.matmul(Ktest, Vt.T)

    for start in range(0, len(alphas), n_alphas_batch):
        batch = slice(start, start + n_alphas_batch)

        ev_weighting = (alphas[batch, None] + eigenvalues) ** -1

        # negative eigenvalues can emerge from incorrect kernels,
        # or from float32
        if eigenvalues[0] < 0:
            if negative_eigenvalues == "nan":
                ev_weighting[alphas[batch] < -eigenvalues[0] *
                             2, :] = backend.asarray(backend.nan,
                                                     dtype=ev_weighting.dtype)

            elif negative_eigenvalues == "zeros":
                eigenvalues[eigenvalues < 0] = 0

            elif negative_eigenvalues == "error":
                raise RuntimeError(
                    "Negative eigenvalues. Make sure the kernel is positive "
                    "semi-definite, increase the regularization alpha, or use"
                    "another solver.")
            else:
                raise ValueError("Unknown negative_eigenvalues=%r." %
                                 (negative_eigenvalues, ))

        if Ktest is not None:
            matrices = backend.matmul(Ktest_V, ev_weighting[:, :, None] * U.T)
        else:
            matrices = backend.matmul(Vt.T, ev_weighting[:, :, None] * U.T)

        if use_alpha_batch:
            yield matrices, batch
        else:
            return matrices, batch

        del matrices


def solve_kernel_ridge_cv_eigenvalues(K, Y, alphas=1.0, score_func=l2_neg_loss,
                                      cv=5, local_alpha=True,
                                      n_targets_batch=None,
                                      n_targets_batch_refit=None,
                                      n_alphas_batch=None, conservative=False,
                                      Y_in_cpu=False):
    """Solve kernel ridge regression with a grid search over alphas.

    Parameters
    ----------
    K : array of shape (n_samples, n_samples)
        Input kernel.
    Y : array of shape (n_samples, n_targets)
        Target data.
    alphas : float or array of shape (n_alphas, )
        Range of ridge regularization parameter.
    score_func : callable
        Function used to compute the score of predictions versus Y.
    cv : int or scikit-learn splitter
        Cross-validation splitter. If an int, KFold is used.
    local_alpha : bool
        If True, alphas are selected per target, else shared over all targets.
    n_targets_batch : int or None
        Size of the batch for over targets during cross-validation.
        Used for memory reasons. If None, uses all n_targets at once.
    n_targets_batch_refit : int or None
        Size of the batch for over targets during refit.
        Used for memory reasons. If None, uses all n_targets at once.
    n_alphas_batch : int or None
        Size of the batch for over alphas. Used for memory reasons.
        If None, uses all n_alphas at once.
    conservative : bool
        If True, when selecting the hyperparameter alpha, take the largest one
        that is less than one standard deviation away from the best.
        If False, take the best.
    Y_in_cpu : bool
        If True, keep the target values ``Y`` in CPU memory (slower).

    Returns
    -------
    best_alphas : array of shape (n_targets, )
        Selected best hyperparameter alphas.
    dual_weights : array of shape (n_samples, n_targets)
        Kernel ridge coefficients refit on the entire dataset, using selected
        best hyperparameters alpha. Always stored on CPU memory.
    cv_scores : array of shape (n_targets, )
        Cross-validation scores averaged over splits, for the best alpha.
    """
    backend = get_backend()

    n_iter = backend.ones_like(K, shape=(1, 1))
    fixed_params = dict(return_weights="dual", Xs=None, progress_bar=False,
                        concentration=None, jitter_alphas=False,
                        random_state=None, n_iter=n_iter)

    copied_params = dict(alphas=alphas, score_func=score_func, cv=cv,
                         local_alpha=local_alpha,
                         n_targets_batch=n_targets_batch,
                         n_targets_batch_refit=n_targets_batch_refit,
                         n_alphas_batch=n_alphas_batch,
                         conservative=conservative, Y_in_cpu=Y_in_cpu)

    deltas, dual_weights, cv_scores = \
        solve_multiple_kernel_ridge_random_search(
            K[None], Y, **copied_params, **fixed_params)

    best_alphas = backend.exp(-deltas[0])
    dual_weights /= backend.to_cpu(best_alphas)

    return best_alphas, dual_weights, cv_scores<|MERGE_RESOLUTION|>--- conflicted
+++ resolved
@@ -14,12 +14,8 @@
         score_func=l2_neg_loss, cv=5, return_weights=None, Xs=None,
         local_alpha=True, jitter_alphas=False, random_state=None,
         n_targets_batch=None, n_targets_batch_refit=None, n_alphas_batch=None,
-<<<<<<< HEAD
-        progress_bar=True, Ks_in_cpu=False, conservative=False, return_alphas=False):
-=======
         progress_bar=True, Ks_in_cpu=False, conservative=False, Y_in_cpu=False,
-        diagonalize_method="eigh"):
->>>>>>> e79ff256
+        diagonalize_method="eigh", return_alphas=False):
     """Solve multiple kernel ridge regression using random search.
 
     Parameters
